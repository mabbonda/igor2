<template>
  <div class="h-100">
    <b-form @submit="onSubmit" @reset="onReset">
      <div>
        <b-card title="New Reservation" class="w-100">
          <b-row>
            <b-col>
              <b-form-group
                  id="name-group"
                  label=""
                  label-for="name"
                  class="form-group col-sm-6"
                >
                  <template v-slot:label>
                    Name <span class="text-danger">*</span>
                  </template>
                  <b-form-input
                    id="name"
                    v-model="form.name"
                    type="text"
                    autocomplete="off"
                    placeholder="Enter name"
                    required
                    class="form-control"
                    autofocus
                    inline
                ></b-form-input>
              </b-form-group>
            </b-col>
            <b-col>
              <div>
                <b-form-group label="" v-slot="{ ariaDescribedby }" class="form-group col-sm-6">
                  <b-form-radio v-model="form.reservation" @change="next()" :aria-describedby="ariaDescribedby" value="eProfile">
                    Profile <span class="text-danger">*</span> 
                  </b-form-radio>
                  <b-form-radio v-model="form.reservation" @change="next()" :aria-describedby="ariaDescribedby" value="eDistro">
                    Distro</b-form-radio>
                  <b-form-select
                    id="eDistroProfileName"
                    v-model="form.eDistroProfileName"
                    :options="eDistroProfileNames"
                    @change="selectedProfileDistro()"
                    class="form-control mt-2"
                  ></b-form-select>
                </b-form-group>
              </div>
            </b-col>
          </b-row>
        </b-card>
      </div>

      <div v-if="showForm()" class="mt-3">
        <b-card title="Hosts" sub-title="(Use count or select hosts to reserve)" class="w-100">
          <b-row>
          <b-col>
            <b-form-group
              id="nodeCount-group"
              label="Count"
              label-for="nodeCount"
              class="form-group col-sm-6"
            >
              <b-form-input
                id="nodeCount"
                v-model.lazy="nodeCountFromGrid"
                type="number"
                placeholder=""
                min="0"
                class="form-control"
                :disabled="hostAllowSelect == true"
              ></b-form-input>
              
            </b-form-group>
          </b-col>
          <b-col>
            <b-form-group
              id="nodeOption-group"
              label=""
              label-for="nodeOption"
              class="form-group col-sm-2"
            >
              <b-form-checkbox
                id="nodeOption"
                v-model="hostSelect"
                @change="enableHostSelect"
                switch
              >
              OR
              </b-form-checkbox>
            </b-form-group>
          </b-col>
          <b-col>
            <b-form-group
              id="nodeList-group"
              class="form-group col-sm-10"
            >
            <template v-slot:label>
                Select
                <b-button
                  class="align-center btn bg-transparent btn-outline-light text-dark buttonfocus"
                  @click="clearHosts"
                >
                  <b-icon
                    icon="x-square-fill"
                    aria-hidden="true"
                    variant="danger"
                    scale="0.7"
                  ></b-icon>
                </b-button>
              </template>
              <b-form-textarea
                id="nodeListT"
                v-model.lazy="hostsFromGrid"
                class="form-control"
                v-if="!nodeListText"
                :disabled="hostAllowSelect == false"
              >
              </b-form-textarea>
            </b-form-group>
          </b-col>
          </b-row>
        </b-card>
        <b-card title="Time Start/End" :sub-title="minResHours" class="w-100 mt-3">
          <b-row>
            <b-col>
            <b-form-group
              id="startDate-group"
              label=""
              label-for="startDate"
              class="form-group col-sm-6"
            >
            <b-form-checkbox
              switch
              inline
              class="align-top ml-2"
              v-model="dateTimeChecked"
              @change="dateTimeToggle"
            >
            Start Time
            
            </b-form-checkbox>
              <b-form-datepicker
                id="startDate"
                v-model="form.startDate"
                v-if="dateTimeText"
                :min="new Date()"
                class="form-control"
              ></b-form-datepicker>
              <b-form-timepicker
                id="startTime"
                v-model="form.startTime"
                v-if="dateTimeText"
                class="form-control"
                now-button
                label-now-button="Current Time"
                reset-button
                no-close-button
              ></b-form-timepicker>
              <b-form-input
                id="dateTimeT"
                v-model="form.dateTimeTextValue"
                v-if="!dateTimeText"
                type="text"
                autocomplete="off"
                class="form-control"
                :placeholder="resvStartTime"
                disabled
              >
              </b-form-input>
            </b-form-group>
            </b-col>
            <b-col>
            <b-form-group
              id="duration-group"
              label=""
              label-for="duration"
              class="form-group col-sm-6"
            >
              <b-form-checkbox
                  switch
                  inline
                  class="align-top ml-2"
                  v-model="endDateTimeChecked"
                  @change="endDateTimeToggle"
                >End Time
              </b-form-checkbox>
              <b-form-datepicker
                id="endDate"
                v-model="form.endDate"
                v-if="endDateTimeText"
                :min="new Date()"
                class="form-control"
              ></b-form-datepicker>
              <b-form-timepicker
                id="endTime"
                v-model="form.endTime"
                v-if="endDateTimeText"
                class="form-control"
                now-button
                label-now-button="Current Time"
                reset-button
                no-close-button
              ></b-form-timepicker>
              <b-form-input
                id="duration"
                v-model="form.endDateTimeTextValue"
                v-if="!endDateTimeText"
                type="text"
                autocomplete="off"
                class="form-control"
                :placeholder="resvEndTime"
                disabled
              ></b-form-input>
            </b-form-group>
          </b-col>
          </b-row>
        </b-card>
        <b-card title="" class="w-100 mt-3">
          <b-row>
            <b-col>
            <b-form-group
              id="grpname-group"
              label="Group"
              label-for="grpname"
              class="form-group col-sm-6"
            >
              <b-form-select
                id="grpname"
                v-model="form.grpname"
                :options="groupNames"
                class="form-control"
              ></b-form-select>
            </b-form-group>
            </b-col>
            <b-col>
            <b-form-group
              id="vlan-group"
              label=""
              label-for="vlan"
              class="form-group col-sm-6"
            >
              <b-form-checkbox
                  switch
                  inline
                  class="align-top ml-2"
                  v-model="vlanChecked"
                  @change="vlanToggle"
                >
                Vlan
              </b-form-checkbox>
              <b-form-select
                id="vlan"
                v-model="form.vlan"
                autocomplete="off"                
                class="form-control"
                v-show="!vlanValue"
                :options="reservationNames"
              ></b-form-select>
              <b-input
              class="form-control mt-2"
              type="text"
              v-model="form.vlanVal"
              v-show="vlanValue"
              :placeholder="minmaxVal()">
              </b-input>
            </b-form-group>
          </b-col>
          </b-row>
        </b-card>
        <b-card title="" class="w-100 mt-3">
          <b-row>
            <b-col colspan="2">
            <b-form-group
              id="description-group"
              label="Description"
              label-for="description"
              class="form-group col-sm-10"
            >
              <b-form-textarea
                id="description"
                v-model="form.description"
                type="text"
                autocomplete="off"
                placeholder="Description"
                class="form-control"
              ></b-form-textarea>
            </b-form-group>
            </b-col>
          </b-row>
        </b-card>
          <b-row class="mt-3">
            <b-col colspan="2">
              <b-form-group>
                <b-form-checkbox v-model="powerCycleStatus" @change="doNotCycle">
                  <p class="font-weight-bold">Do not Power Cycle on start</p>
                </b-form-checkbox>
              </b-form-group>
            </b-col>
          </b-row>
          <b-row>
            <b-col colspan="2">
            <b-form-group>
              <b-button type="submit" variant="primary" class="m-2"
                >Submit</b-button
              >
              <b-button type="reset" variant="outline-danger" class="m-1"
                >Reset</b-button
              >
            </b-form-group>
            </b-col>
          </b-row>
      </div>
    </b-form>
    <div class="mt-3">
      <user-reservations></user-reservations>
    </div>
  </div>
</template>

<script>
import axios from "axios";
import moment from "moment";
import UserReservations from "./UserReservations.vue";
export default {
  components: { UserReservations },
  name: "CreateReservation",
  data() {
    return {
      form: {
        eDistroName: "",
        eProfileName: "",
        eDistroProfileName: "",
        name: "",
        startDate: "",
        startTime: "",
        endDate: "",
        endTime: "",
        vlan: "",
        vlanVal: "",
        nodeList: [],
        nodeListTextValue: "",
        nodes: "",
        nodeCount: 0,
        owner: "",
        description: "",
        grpname: "",
        reservation: "",
        start: "",
        dateTimeTextValue: "",
        startDT: "",
        end: "",
        endDateTimeTextValue: "",
        endDT: "",
      },
      powerCycleStatus: false,
      noCycle: false,
      eDistro: false,
      eProfile: false,
      eDistroProfileNames: [],
      show: true,
      step: 1,
      file: "",
      reservFlag: false,
      validateFlag: true,
      imageSelected: false,
      nodeListChecked: false,
      hostSelect: false,
      hostAllowSelect: false,
      nodeListText: false,
      dateTimeText: false,
      dateTimeChecked: false,
      endDateTimeText: false,
      endDateTimeChecked: false,
      vlanChecked: false,
      timestamp: "",
      futureResv: false,
      selected: '',
      vlanValue: false,
      resvStartTime: "",
      resvEndTime: "",
    };
  },
  
  computed: {
       
    eDistroNames() {
      return this.$store.getters.eDistroNames;
    },
    eProfileNames() {
      return this.$store.getters.eProfileNames;
    },
    groups() {
      return this.$store.getters.groups;
    },
    groupNames() {
      return this.$store.getters.groupNames;
    },
    hostNames() {
      return this.$store.getters.hostNames;
    },
    hostsForResv() {
      return this.$store.getters.hostsForResv;
    },
    currentDate() {
      return (
        "Reservation starts at: " +
        moment()
          .add(5, "minutes")
          .format("MM[/]DD[/]YYYY[ ]hh:mm")
      );
    },
    defaultReserveMinutes() {
      return this.$store.getters.defaultReserveMinutes;
    },
    minResHours() {
      if(!this.dateTimeText){
        return "(Default starts now and ends in " + Math.floor(this.defaultReserveMinutes / 60) + " hour/s. Use slider for custom date/time.)";
      }
      else{
        return "";
      }
    },
    associatedReservations() {
      return this.$store.getters.associatedReservations;
    },
    reservationNames() {
      let reservationNames = []
      this.associatedReservations.forEach(element => {
        reservationNames.push(element.name);  
      });
      return reservationNames;
    },
    vlanMin() {
      return this.$store.getters.vlanMin;
    },
    vlanMax() {
      return this.$store.getters.vlanMax;
    },
    selectedHosts() {
      return this.$store.getters.selectedHosts;
    },
    hostsFromGrid: {
      get () {
        if(this.$store.getters.selectedHosts != []) {
<<<<<<< HEAD
          return this.$store.getters.selectedHosts.join();
=======
          return this.$store.getters.selectedHosts.join();  
>>>>>>> ee513d44
        }
        else {
          return "";
        }
      },
      set (value) {
<<<<<<< HEAD
        if(value != "") {
          if(value.includes(",")) {
            this.$store.dispatch('selectedResvHosts', value.split(","));
          }
          else if(value.includes("-")) {
            if(value.includes("]")){
              let parseHostList = value.substr(value.indexOf("[")+1);
              let hostRange = parseHostList.substr(0, parseHostList.indexOf("]"));
              let prefix = this.$store.getters.clusterPrefix;
              let str = hostRange.split("-");
              let hostList = [];
              for(let count = str[0]; count < parseInt(str[1])+1; count++){
                hostList.push(prefix+count);
              }
              this.$store.dispatch('selectedResvHosts', hostList);
            }
          }
          else {
            this.$store.dispatch('selectedResvHosts', value.split());
          }
        }
        else {
=======
        if(value != ""){
          //if(value.includes(",")){
          //  this.$store.dispatch('selectedResvHosts', value.split(","));
          //}
          if(value.includes("-")){
            let parseHostList = value.substr(value.indexOf("[")+1);
            let hostRange = parseHostList.substr(0, parseHostList.indexOf("]"));
            let prefix = this.$store.getters.clusterPrefix;
            let str = hostRange.split("-");
            let hostList = [];
            for(let count = str[0]; count < parseInt(str[1])+1; count++){
              hostList.push(prefix+count);
            }
            this.$store.dispatch('selectedResvHosts', hostList.join());
          }
          //if(!value.includes(",")){
          //  if(!value.includes("-")){
          //    let hostArray = [];
          //    hostArray.push(value);
          //   this.$store.dispatch('selectedResvHosts', hostArray);
          //  }
          //}
          this.$store.dispatch('selectedResvHosts', value);
        } else{
>>>>>>> ee513d44
          this.$store.dispatch('selectedResvHosts', []);
        }
      }  
    },
    nodeCountFromGrid: {
      get () {
        if(this.$store.getters.selectedHosts.length != 0){
          return this.$store.getters.selectedHosts.length;
        }
        else {
          return this.$store.getters.selectedHostsCount;
        }
      },
      set (value) {
        if(this.$store.getters.selectedHosts.length != 0){
          this.$store.dispatch('selectedResvHostsCount', this.$store.getters.selectedHosts.length);
        }
        else {
          this.$store.dispatch('selectedResvHostsCount', value);  
        }
      }
    },    
    hostsFromGridSelected() {
      if(this.$store.getters.selectedHosts != []) {
        return true;
      }
      else {
        return false;
      }
    },
  },
  mounted() {
    this.currentTime();
    this.minDurationTime();
  },
  methods: {
    clearHosts(){
      this.$store.dispatch('selectedResvHosts', []);
    },
    currentTime(){
      setInterval(() => this.getCurrentTime(), 5000);
    },
    getCurrentTime(){
      this.resvStartTime = moment().format('MM/DD/YY hh:mm');
    },
    minDurationTime(){
      setInterval(() => this.getMinDurationTime(), 5000);  
    },
    getMinDurationTime(){
      this.resvEndTime = moment().add(this.defaultReserveMinutes, "minutes")
                        .format('MM/DD/YY hh:mm');
    },
    vlanToggle() {
      if (this.vlanChecked == true) {
        this.vlanValue = true;
        this.form.vlan = "";
        this.form.vlanVal = "";
      } else {
        this.vlanValue = false;
        this.form.vlan = "";
        this.form.vlanVal = "";
      }
    },

    dateTimeToggle() {
      if (this.dateTimeChecked == true) {
        this.dateTimeText = true;
        this.form.startDate = "";
        this.form.startTime = "";
        this.form.start = "";
        this.form.startDT = "";
      } else {
        this.dateTimeText = false;
        this.form.startDate = "";
        this.form.startTime = "";
        this.form.start = "";
        this.form.startDT = "";
      }
    },

    endDateTimeToggle() {
      if (this.endDateTimeChecked == true) {
        this.endDateTimeText = true;
        this.form.endDate = "";
        this.form.endTime = "";
        this.form.end = "";
        this.form.endDT = "";
      } else {
        this.endDateTimeText = false;
        this.form.endDate = "";
        this.form.endTime = "";
        this.form.end = "";
        this.form.endDT = "";
      }
    },

    enableHostSelect() {
      if (this.hostSelect == true) {
        this.hostAllowSelect = true;
      } else {
        this.hostAllowSelect = false;
      }
    },

    nodeListToggle() {
      if (this.nodeListChecked == true) {
        this.nodeListText = true;
        this.form.nodeList = [];
        this.form.nodeListTextValue = "";
        this.form.nodes = "";
      } else {
        this.nodeListText = false;
        this.form.nodeList = [];
        this.form.nodeListTextValue = "";
        this.form.nodes = "";
      }
    },

    showForm() {
      if (this.imageSelected == true) {
        return true;
      } else {
        return false;
      }
    },

    getStartTime() {
      if (this.form.startDate == "") {
        if (this.form.startTime == "") {
          this.form.start = "";
        }
      } else {
        let d = "";
        if (this.form.startDate != "") {
          d = this.form.startDate;
        } else {
          const today = new Date();
          d =
            today.getFullYear() +
            "-" +
            (today.getMonth() + 1) +
            "-" +
            today.getDate();
        }
        let t = "";
        if (this.form.startTime != "") {
          t = this.form.startTime;
        } else {
          let today = new Date();
          t = today.getHours() + ":" + today.getMinutes();
        }
        let dt = new Date(d + " " + t);
        this.form.start = moment(dt)
          .unix();
      }
    },

    getEndTime() {
      if (this.form.endDate == "") {
        if (this.form.endTime == "") {
          this.form.end = "";
        }
      } else {
        let d = "";
        if (this.form.endDate != "") {
          d = this.form.endDate;
        } else {
          const today = new Date();
          d =
            today.getFullYear() +
            "-" +
            (today.getMonth() + 1) +
            "-" +
            today.getDate();
        }
        let t = "";
        if (this.form.endTime != "") {
          t = this.form.endTime;
        } else {
          let today = new Date();
          t = today.getHours() + ":" + today.getMinutes();
        }
        let dt = d + " " + t;
        this.form.end = moment(dt)
          .unix();
      }
    },

    getPayload() {
      let vlan = "";
      if(this.form.vlanVal != ""){
        vlan = this.form.vlanVal;
      }
      else{
        vlan = this.form.vlan;  
      }
      let payload = {
        name: this.form.name,
        duration: this.form.endDT,
        distro: this.form.eDistroName,
        profile: this.form.eProfileName,
        nodeCount: parseFloat(this.form.nodeCount),
        nodeList: this.form.nodes,
        start: this.form.startDT,
        vlan: vlan,
        group: this.form.grpname,
        description: this.form.description,
        noCycle: this.noCycle,
      };
      if (this.form.eDistroName === "") {
        this.$delete(payload, "distro");
      }
      if (this.form.eProfileName === "") {
        this.$delete(payload, "profile");
      }
      if (!this.form.startDT) {
        this.$delete(payload, "start");
      }
      if (!this.form.endDT) {
        this.$delete(payload, "duration");
      }
      if (this.form.nodeCount == 0) {
        if (this.form.nodes != "") {
          this.$delete(payload, "nodeCount");
        } else {
          this.validateFlag = false;
          alert("Either Node List or Node Count is required!");
        }
      } else if (this.form.nodeCount != 0) {
        if (this.form.nodes != "") {
          if(!this.selectedHosts){
            this.validateFlag = false;
            alert("You can ony enter either Node List or Node Count at a time!");
            this.form.nodeList = [];
            this.form.nodeListTextValue = "";
            this.form.nodeCount = 0;
          }
          else{
            this.$delete(payload, "nodeCount");  
          }
        }
      }
      if (this.form.nodes === "") {
        if (this.form.nodeCount != 0) {
          this.$delete(payload, "nodeList");
        }
      }
      if (vlan === "") {
        this.$delete(payload, "vlan");
      }
      if (this.form.description === "") {
        this.$delete(payload, "description");
      }
      if (this.form.grpname === "") {
        this.$delete(payload, "group");
      }
      if (!this.noCycle) {
        this.$delete(payload, "noCycle");
      }
      
      return payload;
    },

    getNodes() {
      if (this.nodeListText == true) {
        this.form.nodes = this.form.nodeList.toString();
      } else {
        this.form.nodes = this.form.nodeListTextValue;
      }
    },

    getStartDateOption() {
      if (this.dateTimeText == true) {
        this.form.startDT = this.form.start;
      } else {
        let dt = moment(String(this.form.dateTimeTextValue));
        this.form.startDT = moment(dt).unix();
      }
    },

    getEndDateOption() {
      if (this.endDateTimeText == true) {
        this.form.endDT = this.form.end;
      } else {
        let dt = moment(this.form.endDateTimeTextValue);
        this.form.endDT = moment(dt).unix();
      }
    },

    onSubmit(event) {
      event.preventDefault();
      if(this.hostsFromGrid.includes(",")) {
        this.form.nodeListTextValue = this.hostsFromGrid.split(", ").toString();
      } else {
        this.form.nodeListTextValue = this.hostsFromGrid.toString();  
      }
      
      this.form.nodeCount = this.nodeCountFromGrid;
      this.validateFlag = true;
      this.getStartTime();
      this.getStartDateOption();
      this.getEndTime();
      this.getEndDateOption();
      this.getNodes();
      let payload = this.getPayload();
      let createReservationUrl =
        this.$config.IGOR_API_BASE_URL + "/reservations";
      if (this.validateFlag) {
        axios
          .post(createReservationUrl, payload, { withCredentials: true })
          .then((response) => {
            payload = response.data.data.reservation[0];
            if (moment().unix() == payload.start) {
              this.updateHosts(payload);
            } else if (moment().unix() > payload.start) {
              this.updateHosts(payload);
            }

            this.$store.dispatch("insertNewReservations", payload);
            this.$store.dispatch("insertNewUserReservations", payload);
            this.updateProfile();
            alert("Reservation submitted sucessfully!");
          })
          .catch(function(error) {
            alert("Error: " + error.response.data.message);
          });
        this.onReset(event);
      }
    },

    updateHosts(payload) {
      let hosts = payload.hosts;
      let installError = payload.installError;
      hosts.forEach((element) => {
        if (this.$store.getters.hostsAvlPow.includes(element)) {
          let i = this.$store.getters.hostsAvlPow.findIndex(
            (host) => host === element
          );
          let payload = {
            key: i,
            value: element,
          };
          if (installError != "") {
            this.$store.dispatch("updateHostsInstErrPow", payload);
          } else {
            this.$store.dispatch("removeHostsAvlPow", payload);
          }
        } else if (this.$store.getters.hostsAvlDown.includes(element)) {
          let i = this.$store.getters.hostsAvlDown.findIndex(
            (host) => host === element
          );
          let payload = {
            key: i,
            value: element,
          };
          if (installError != "") {
            this.$store.dispatch("updateHostsInstErrDown", payload);
          } else {
            this.$store.dispatch("removeHostsAvlDown", payload);
          }
        } else if (this.$store.getters.hostsAvlUnknown.includes(element)) {
          let i = this.$store.getters.hostsAvlUnknown.findIndex(
            (host) => host === element
          );
          let payload = {
            key: i,
            value: element,
          };
          if (installError != "") {
            this.$store.dispatch("updateHostsInstErrUnknown", payload);
          } else {
            this.$store.dispatch("removeHostsAvlUnknown", payload);
          }
        }
        let indexToRemove = this.$store.getters.hostsForResv.findIndex(
          (host) => host === element
        );
        this.$store.dispatch("removeHostsForResv", indexToRemove);
      });
    },

    updateProfile() {
      let profileUrl = this.$config.IGOR_API_BASE_URL + "/profiles";
      axios
        .get(profileUrl, { withCredentials: true })
        .then((response) => {
          let payload = response.data.data.profiles;
          this.$store.dispatch("insertProfiles", payload);
        })
        .catch(function(error) {
          alert("Error: " + error.response.data.message);
        });
    },

    doNotCycle() {
      if (this.powerCycleStatus) {
        this.noCycle = true;
      }
    },

    onReset(event) {
      event.preventDefault();
      // Reset our form values
      this.form.description = "";
      this.form.nodeList = [];
      this.form.nodeCount = 0;
      this.form.vlan = "";
      this.form.name = "";
      this.form.grpname = "";
      this.form.eDistroName = "";
      this.form.eProfileName = "";
      this.form.eDistroProfileName = "";
      this.form.startTime = "";
      this.form.startDate = "";
      this.form.start = "";
      this.form.startDT = "";
      this.form.endTime = "";
      this.form.endDate = "";
      this.form.end = "";
      this.form.endDT = "";
      this.imageSelected = false;
      this.form.reservation = "";
      this.nodeListChecked = false;
      this.hostSelect = false;
      this.hostAllowSelect = false;
      this.nodeListText = false;
      this.form.nodeListTextValue = "";
      this.dateTimeText = false;
      this.form.dateTimeTextValue = "";
      this.dateTimeChecked = false;
      this.endDateTimeText = false;
      this.form.endDateTimeTextValue = "";
      this.endDateTimeChecked = false;
      this.powerCycleStatus = false;
      this.eDistroProfileNames = [];
      this.noCycle = false;
      this.vlanValue = false;
      this.form.vlanVal = "";
      // Trick to reset/clear native browser form validation state
      this.show = false;
      this.$store.dispatch('selectedResvHostID', []);
      this.$store.dispatch('selectedResvHosts', []);
      this.$store.dispatch('selectedResvHostsCount', 0);
      this.$nextTick(() => {
        this.show = true;
      });
    },
    
    next() {
      switch (this.form.reservation) {
        case "eDistro":
          this.eDistro = true;
          this.eProfile = false;
          this.form.eProfileName = "";
          this.imageSelected = true;
          this.eDistroProfileNames = this.eDistroNames;
          break;
        case "eProfile":
          this.eDistro = false;
          this.eProfile = true;
          this.form.eDistroName = "";
          this.imageSelected = true;
          this.eDistroProfileNames = this.eProfileNames;
          break;
        default:
          this.eDistro = false;
          this.eProfile = false;
          this.form.eDistroName = "";
          this.form.eProfileName = "";
          this.imageSelected = false;
          break;
      }
    },

    selectedProfileDistro(){
      if(this.form.reservation == "eDistro"){
        this.form.eDistroName = this.form.eDistroProfileName;
      }
      else if(this.form.reservation == "eProfile"){
        this.form.eProfileName = this.form.eDistroProfileName;  
      }
    },

    minmaxVal(){
      return this.vlanMin + " - " + this.vlanMax + " range"
    },
  },
};
</script><|MERGE_RESOLUTION|>--- conflicted
+++ resolved
@@ -441,18 +441,13 @@
     hostsFromGrid: {
       get () {
         if(this.$store.getters.selectedHosts != []) {
-<<<<<<< HEAD
           return this.$store.getters.selectedHosts.join();
-=======
-          return this.$store.getters.selectedHosts.join();  
->>>>>>> ee513d44
         }
         else {
           return "";
         }
       },
       set (value) {
-<<<<<<< HEAD
         if(value != "") {
           if(value.includes(",")) {
             this.$store.dispatch('selectedResvHosts', value.split(","));
@@ -475,32 +470,6 @@
           }
         }
         else {
-=======
-        if(value != ""){
-          //if(value.includes(",")){
-          //  this.$store.dispatch('selectedResvHosts', value.split(","));
-          //}
-          if(value.includes("-")){
-            let parseHostList = value.substr(value.indexOf("[")+1);
-            let hostRange = parseHostList.substr(0, parseHostList.indexOf("]"));
-            let prefix = this.$store.getters.clusterPrefix;
-            let str = hostRange.split("-");
-            let hostList = [];
-            for(let count = str[0]; count < parseInt(str[1])+1; count++){
-              hostList.push(prefix+count);
-            }
-            this.$store.dispatch('selectedResvHosts', hostList.join());
-          }
-          //if(!value.includes(",")){
-          //  if(!value.includes("-")){
-          //    let hostArray = [];
-          //    hostArray.push(value);
-          //   this.$store.dispatch('selectedResvHosts', hostArray);
-          //  }
-          //}
-          this.$store.dispatch('selectedResvHosts', value);
-        } else{
->>>>>>> ee513d44
           this.$store.dispatch('selectedResvHosts', []);
         }
       }  
